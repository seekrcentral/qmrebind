--- conflicted
+++ resolved
@@ -9,21 +9,9 @@
 from .utils import get_data_filename, copy_to_tmpdir
 import qmrebind.postprocessing as postprocessing
 
-<<<<<<< HEAD
-def test_get_qm_charges(tmpdir):
-    os.chdir(tmpdir)
-    orca_out_file = get_data_filename("qmmm_calc.out") 
-    input_pdb = get_data_filename("system_a.pdb") 
-    qm_charge_file = "qm_charges.txt"
-    ret = postprocessing.get_qm_charges(
-        orca_out_file = orca_out_file, qm_charge_file=qm_charge_file, 
-        input_pdb=input_pdb, ligand_indices=list(range(147,162)), 
-        qm_charge_scheme = "CHELPG")
-=======
 def test_get_qm_charges(qm_charges_persistent):
     tempdir, qm_charge_file = qm_charges_persistent
     os.chdir(tempdir)
->>>>>>> 29f80936
     with open(qm_charge_file, "r") as f:
         lines = f.readlines()
     assert len(lines) == 15
@@ -37,21 +25,9 @@
     assert len(lines) == 162
     return
 
-<<<<<<< HEAD
-def test_get_ff_qm_charges():
-    qm_charge_file = get_data_filename("qm_charges.txt") 
-    ff_charges_file = get_data_filename("ff_charges.txt")
-    ff_charges_qm_fmt_file = get_data_filename("ff_charge_qm_fmt.txt")
-    input_pdb = get_data_filename("system_a.pdb")  
-    ret = postprocessing.get_ff_qm_charges(
-        qm_charge_file = qm_charge_file, ff_charges_file=ff_charges_file, 
-        ff_charges_qm_fmt_file = ff_charges_qm_fmt_file, input_pdb=input_pdb,
-        ligand_indices=list(range(147,162)))
-=======
 def test_get_ff_qm_charges(qm_ff_charges_persistent):
     tempdir, ff_charges_qm_fmt_file = qm_ff_charges_persistent
     os.chdir(tempdir)
->>>>>>> 29f80936
     with open(ff_charges_qm_fmt_file, "r") as f:
         lines = f.readlines()
     assert len(lines) == 33
